# API Overview

TTS Wrapper's API is designed to be intuitive and consistent across different TTS engines. This overview will help you understand the main components and their relationships.

## Core Components

### TTS Base Class

The `AbstractTTS` class is the foundation of all TTS engines. It defines the common interface that all engines must implement:

```python
class AbstractTTS:
    def speak(self, text: str, return_bytes: bool = False) -> bytes | None: ...
    def speak_streamed(self, text: str, callback=None, return_bytes: bool = False) -> bytes | None: ...
    def synth_to_file(self, text: str, filepath: str, format: str = 'wav') -> None: ...
    def synth_to_bytes(self, text: str) -> bytes: ...
    def synthesize(self, text: str, voice_id: str = None, streaming: bool = False) -> Union[bytes, Generator[bytes, None, None]]: ...
    def get_voices(self) -> List[Voice]: ...
    def set_voice(self, voice_id: str, lang_code: str = None) -> None: ...
    def set_property(self, property_name: str, value: str) -> None: ...
    def get_property(self, property_name: str) -> str: ...
```

### Client Base Class

The `AbstractClient` class handles authentication and communication with TTS services:

```python
class AbstractClient:
    def __init__(self, credentials: Union[str, tuple, dict]): ...
    def check_credentials(self) -> bool: ...
    def synthesize(self, text: str, options: dict = None) -> bytes: ...
    def get_voices(self) -> List[dict]: ...
```

### SSML Support

The `SSMLBuilder` class helps construct valid SSML markup:

```python
class SSMLBuilder:
    def add(self, text: str) -> str: ...
    def add_break(self, time: str) -> None: ...
    def add_prosody(self, rate: str = None, pitch: str = None, volume: str = None, text: str = None) -> None: ...
    def get_text(self) -> str: ...
```

## Common Patterns

### 1. Engine Initialization

TTS engines can be initialized in two ways:

**Recommended Pattern (Direct TTS Initialization):**
```python
# Direct initialization - recommended for new code
tts = EngineTTS(credentials=(...))
```

**Legacy Pattern (Client + TTS):**
```python
# Create client with credentials
client = EngineClient(credentials=(...))

# Create TTS instance with client
tts = EngineTTS(client)
```

:::note
For most engines, `EngineTTS` is an alias for `EngineClient` that provides the same functionality. The direct initialization pattern is simpler and recommended for new code.
:::

### 2. Voice Management

```python
# List available voices
voices = tts.get_voices()

# Set voice by ID
tts.set_voice('voice_id', 'lang_code')
```

### 3. Speech Properties

```python
# Set speech properties
tts.set_property('rate', 'fast')
tts.set_property('volume', '80')
tts.set_property('pitch', 'high')
```

### 4. Audio Output

```python
# Direct playback
tts.speak("Hello world")

# Stream with callbacks
tts.speak_streamed("Hello world", callback=on_word)

# Save to file
tts.synth_to_file("Hello world", "output.wav")

<<<<<<< HEAD
# Get audio bytes (new in v1.x)
audio_bytes = tts.speak("Hello world", return_bytes=True)
audio_bytes = tts.speak_streamed("Hello world", return_bytes=True)

# Get bytes AND save to file
audio_bytes = tts.speak_streamed("Hello world", return_bytes=True, save_to_file_path="output.wav")
=======
# Silent synthesis (no playback)
audio_bytes = tts.synthesize("Hello world")

# Streaming synthesis for real-time processing
audio_stream = tts.synthesize("Hello world", streaming=True)
for chunk in audio_stream:
    process_audio_chunk(chunk)
>>>>>>> d349b6b6
```

## Engine-Specific Features

While the base API is consistent, some engines offer additional features:

### AWS Polly
- Neural TTS support
- Speech Marks
- Lexicon management

### Google Cloud TTS
- WaveNet voices
- Audio device selection
- Custom voice selection

### Microsoft Azure
- Custom voice training
- Multiple voice styles
- Role-play voices

**Example:**
```python
from tts_wrapper import MicrosoftTTS

# Direct initialization (recommended)
tts = MicrosoftTTS(credentials=('subscription_key', 'region'))
tts.set_voice('en-US-JennyNeural')
tts.speak("Hello from Azure TTS!")

# Legacy pattern (still supported)
from tts_wrapper import MicrosoftClient
client = MicrosoftClient(credentials=('subscription_key', 'region'))
tts = MicrosoftTTS(client)
```

### IBM Watson
- Custom dictionary
- Voice transformation
- Background audio

## Property Values

### Rate
- `x-slow`
- `slow`
- `medium` (default)
- `fast`
- `x-fast`

### Volume
- `silent` (0)
- `x-soft` (25)
- `soft` (50)
- `medium` (75)
- `loud` (100)

### Pitch
- `x-low`
- `low`
- `medium` (default)
- `high`
- `x-high`

## Error Handling

TTS Wrapper defines several exception classes:

```python
class TTSError(Exception): pass
class AuthenticationError(TTSError): pass
class SynthesisError(TTSError): pass
class InvalidPropertyError(TTSError): pass
```

Example error handling:

```python
from tts_wrapper.exceptions import TTSError

try:
    tts.speak("Hello world")
except AuthenticationError:
    print("Authentication failed")
except SynthesisError:
    print("Speech synthesis failed")
except TTSError as e:
    print(f"General TTS error: {e}")
```

## Next Steps

- [Developer Overview](../developer/overview)
- [Adding New Engines](../developer/adding-engines)
- [Release Process](../developer/releases)
- [Contributing Guide](../developer/contributing) <|MERGE_RESOLUTION|>--- conflicted
+++ resolved
@@ -10,8 +10,8 @@
 
 ```python
 class AbstractTTS:
-    def speak(self, text: str, return_bytes: bool = False) -> bytes | None: ...
-    def speak_streamed(self, text: str, callback=None, return_bytes: bool = False) -> bytes | None: ...
+    def speak(self, text: str) -> None: ...
+    def speak_streamed(self, text: str, callback=None) -> None: ...
     def synth_to_file(self, text: str, filepath: str, format: str = 'wav') -> None: ...
     def synth_to_bytes(self, text: str) -> bytes: ...
     def synthesize(self, text: str, voice_id: str = None, streaming: bool = False) -> Union[bytes, Generator[bytes, None, None]]: ...
@@ -101,14 +101,6 @@
 # Save to file
 tts.synth_to_file("Hello world", "output.wav")
 
-<<<<<<< HEAD
-# Get audio bytes (new in v1.x)
-audio_bytes = tts.speak("Hello world", return_bytes=True)
-audio_bytes = tts.speak_streamed("Hello world", return_bytes=True)
-
-# Get bytes AND save to file
-audio_bytes = tts.speak_streamed("Hello world", return_bytes=True, save_to_file_path="output.wav")
-=======
 # Silent synthesis (no playback)
 audio_bytes = tts.synthesize("Hello world")
 
@@ -116,7 +108,6 @@
 audio_stream = tts.synthesize("Hello world", streaming=True)
 for chunk in audio_stream:
     process_audio_chunk(chunk)
->>>>>>> d349b6b6
 ```
 
 ## Engine-Specific Features
