--- conflicted
+++ resolved
@@ -22,11 +22,7 @@
     print(f"Synthesis time: {synthesis_time - start_time:.3f} seconds")
     text = "Hello, This is a word timing test"
     start_time = time.time()
-<<<<<<< HEAD
-    tts.speak(text)
-=======
     tts.synth_to_file(text, "test.mp3", "mp3")
->>>>>>> bcafa0fa
     synthesis_time = time.time()
     print(f"Synthesis time: {synthesis_time - start_time:.3f} seconds")
 
